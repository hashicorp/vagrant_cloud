--- conflicted
+++ resolved
@@ -12,12 +12,8 @@
   s.license     = 'MIT'
   s.executables << 'vagrant_cloud'
 
-<<<<<<< HEAD
-  s.add_runtime_dependency 'rest-client', '~> 1.7'
+  s.add_runtime_dependency 'rest-client', '~> 2.0.2'
   s.add_runtime_dependency 'thor', '~> 0.19.4'
-=======
-  s.add_runtime_dependency 'rest-client', '~> 2.0.2'
->>>>>>> ebb7615c
 
   s.add_development_dependency 'rake', '~> 10.4'
   s.add_development_dependency 'rspec', '~> 3.0'
